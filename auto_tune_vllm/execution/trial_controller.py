--- conflicted
+++ resolved
@@ -351,7 +351,6 @@
             execution_info.mark_vllm_started()
             server_info = self._start_vllm_server(trial_config)
             execution_info.worker_node_id = self._get_worker_id()
-<<<<<<< HEAD
             
             # State machine for trial execution
             state = TrialState.WAITING_FOR_VLLM
@@ -361,7 +360,15 @@
             poll_interval = 0.5  # 500ms
             poll_count = 0
             
-            controller_logger.info(f"Waiting for server at {server_info['url']} to be ready (timeout: {trial_config.vllm_startup_timeout}s)")
+            # Wait for server to be ready
+            controller_logger.info(
+                f"Waiting for server at {server_info['url']} to be ready "
+                f"(timeout: {trial_config.vllm_startup_timeout}s)"
+            )
+            self._wait_for_server_ready(
+                server_info["url"], trial_config.vllm_startup_timeout
+            )
+            execution_info.mark_vllm_ready()
             
             # Main execution loop - concise with extracted state handlers
             while True:
@@ -371,40 +378,6 @@
                 self._check_cancellation(
                     should_cancel, poll_count, state, vllm_start_time,
                     benchmark_process, controller_logger
-=======
-
-            # Wait for server to be ready
-            controller_logger.info(
-                f"Waiting for server at {server_info['url']} to be ready "
-                f"(timeout: {trial_config.vllm_startup_timeout}s)"
-            )
-            self._wait_for_server_ready(
-                server_info["url"], trial_config.vllm_startup_timeout
-            )
-            execution_info.mark_vllm_ready()
-
-            # Start health monitoring after server is ready
-            health_url = server_info["url"].replace("/v1", "/health")
-            controller_logger.info("Starting runtime health monitoring")
-            self._start_health_monitoring(
-                health_url,
-                check_interval=trial_config.health_check_interval,
-                max_failures=trial_config.health_check_max_failures,
-            )
-
-            # Run benchmark
-            controller_logger.info("Starting benchmark run")
-            benchmark_logger = self._get_trial_logger("benchmark")
-
-            # Pass benchmark logger to provider if it supports it
-            if hasattr(self.benchmark_provider, "set_logger"):
-                self.benchmark_provider.set_logger(benchmark_logger)
-
-            # Pass trial context for benchmark result storage
-            if hasattr(self.benchmark_provider, "set_trial_context"):
-                self.benchmark_provider.set_trial_context(
-                    trial_config.study_name, trial_config.trial_id
->>>>>>> e77eab21
                 )
                 
                 # Handle current state
@@ -429,31 +402,9 @@
                 # Sleep before next poll
                 time.sleep(poll_interval)
 
-<<<<<<< HEAD
-
         except KeyboardInterrupt as e:
             execution_info.mark_completed()
             controller_logger.warning(f"Trial {trial_config.trial_id} cancelled: {e}")
-=======
-            execution_info.mark_benchmark_started()
-            benchmark_result = self.benchmark_provider.run_benchmark(
-                model_url=server_info["url"], config=trial_config.benchmark_config
-            )
-            execution_info.mark_benchmark_completed()
-
-            # Check if vLLM server died during benchmark execution
-            self._check_health_status()
-
-            # Extract objectives for Optuna using optimization configuration
-            objective_values = self._extract_objectives(
-                benchmark_result, trial_config.optimization_config
-            )
-            controller_logger.info(
-                f"Trial completed with objectives: {objective_values}"
-            )
-
-            execution_info.mark_completed(status="success")
->>>>>>> e77eab21
 
             return TrialResult(
                 trial_id=trial_config.trial_id,
@@ -467,7 +418,6 @@
                 error_type="Cancelled",
             )
         except Exception as e:
-<<<<<<< HEAD
             # Check if this is a Ray cancellation exception
             exception_name = type(e).__name__
             if "Cancel" in exception_name or "cancel" in str(e).lower():
@@ -488,11 +438,7 @@
                     error_type="Cancelled",
                 )
             
-            # Handle other exceptions normally
-            execution_info.mark_completed()
-            controller_logger.error(f"Trial {trial_config.trial_id} failed: {e}")
-=======
-            # Determine failure type based on error message
+            # Handle other exceptions normally - determine failure type based on error message
             error_str = str(e)
             status = (
                 "vllm_crash"
@@ -500,9 +446,7 @@
                 else "benchmark_crash"
             )
             execution_info.mark_completed(status=status)
-            error_logger = self._get_trial_logger("controller")
-            error_logger.error(f"Trial {trial_config.trial_id} failed: {e}")
->>>>>>> e77eab21
+            controller_logger.error(f"Trial {trial_config.trial_id} failed: {e}")
 
             # Classify error for database storage
             error_type = self._classify_error(e)
@@ -905,8 +849,6 @@
 
         return port
 
-<<<<<<< HEAD
-=======
     def _wait_for_server_ready(self, url: str, timeout: int = 300):
         """Wait for vLLM server to be ready."""
         import requests
@@ -944,7 +886,6 @@
         vllm_logger.error(f"vLLM server failed to start within {timeout} seconds")
         raise RuntimeError(f"vLLM server failed to start within {timeout} seconds")
 
->>>>>>> e77eab21
     def _start_health_monitoring(
         self, health_url: str, check_interval: float = 1.0, max_failures: int = 3
     ):
@@ -953,13 +894,8 @@
 
         Args:
             health_url: URL to check for health status
-<<<<<<< HEAD
-            check_interval: Seconds between health checks (default: 10)
-            max_failures: Number of consecutive failures before marking 
-=======
             check_interval: Seconds between health checks (default: 30)
             max_failures: Number of consecutive failures before marking
->>>>>>> e77eab21
                 as dead (default: 3)
 
         Environment Variables:
@@ -1008,14 +944,8 @@
             # Schedule first run immediately, then maintain fixed cadence
             next_deadline = time.monotonic() + period
 
-<<<<<<< HEAD
             while not self._health_monitor_stop and not stop_event.is_set():
                 
-=======
-            while not self._health_monitor_stop:
-                check_count += 1  # TODO: Remove after verifying health monitoring works
-
->>>>>>> e77eab21
                 # Check if vLLM process itself has died
                 if self.vllm_process and self.vllm_process.poll() is not None:
                     self._health_check_failed = True
@@ -1034,11 +964,8 @@
                 try:
                     response = requests.get(health_url, timeout=5)
                     if response.status_code == 200:
-<<<<<<< HEAD
-=======
                         # TODO: Remove debug logging after verifying health
                         # monitoring works
->>>>>>> e77eab21
                         if debug:
                             vllm_logger.info(
                                 f"[DEBUG] Health check PASSED: "
@@ -1060,11 +987,8 @@
                         )
                 except requests.exceptions.RequestException as e:
                     consecutive_failures += 1
-<<<<<<< HEAD
-=======
                     # TODO: Remove debug logging after verifying health
                     # monitoring works
->>>>>>> e77eab21
                     log_msg = (
                         f"Health check failed: {e} "
                         f"(failure {consecutive_failures}/{max_failures})"
@@ -1076,11 +1000,8 @@
                     vllm_logger.warning(log_msg)
                 except Exception as e:
                     consecutive_failures += 1
-<<<<<<< HEAD
-=======
                     # TODO: Remove debug logging after verifying health
                     # monitoring works
->>>>>>> e77eab21
                     log_msg = (
                         f"Unexpected health check error: {e} "
                         f"(failure {consecutive_failures}/{max_failures})"
@@ -1201,7 +1122,6 @@
         # Stop health monitoring first
         controller_logger.info("Trial Controller: Stopping health monitoring...")
         self._stop_health_monitoring()
-<<<<<<< HEAD
         controller_logger.debug("Trial Controller: Health monitoring stopped")
         self._flush_logger_handlers(controller_logger)
         
@@ -1217,9 +1137,6 @@
                 controller_logger.warning(f"Trial Controller: Error terminating benchmark process: {e}")
                 self._flush_logger_handlers(controller_logger)
         
-=======
-
->>>>>>> e77eab21
         if self.vllm_process:
             pid = self.vllm_process.pid
             controller_logger.info(f"Trial Controller: Cleaning up vLLM server process (PID: {pid})...")
